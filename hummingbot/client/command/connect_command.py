--- conflicted
+++ resolved
@@ -10,24 +10,7 @@
 if TYPE_CHECKING:
     from hummingbot.client.hummingbot_application import HummingbotApplication
 
-<<<<<<< HEAD
-OPTIONS = {
-    "binance",
-    "binance_perpetuals",
-    "coinbase_pro",
-    "huobi",
-    "liquid",
-    "bittrex",
-    "kucoin",
-    "kraken",
-    "ethereum",
-    "eterbase",
-    "celo",
-    "crypto_com"
-}
-=======
 OPTIONS = settings.CEXES.union({"ethereum", "celo"})
->>>>>>> eac1dbe1
 
 
 class ConnectCommand:
