--- conflicted
+++ resolved
@@ -77,12 +77,9 @@
     this.gasPriceConstant = gasPriceConstant;
     this.tokenListSource = tokenListSource;
     this.tokenListType = tokenListType;
-<<<<<<< HEAD
     this.cache = new NodeCache({ stdTTL: 3600 }); // set default cache ttl to 1hr
     this._gasLimit = gasLimit;
 
-=======
->>>>>>> ea84d2b9
     this._refCountingHandle = ReferenceCountingCloseable.createHandle();
     this._nonceManager = new EVMNonceManager(
       chainName,
@@ -142,26 +139,11 @@
     if (!this.ready() && !this._initializing) {
       this._initializing = true;
 
-<<<<<<< HEAD
-      this._initPromise = Promise.all([
-        this._nonceManager.init(this.provider),
-        this._txStorage.init(),
-        this.loadTokens(this.tokenListSource, this.tokenListType),
-      ]).then(() => {
-        this._ready = true;
-        this._initializing = false;
-        logger.debug(
-          'ethereum-base init promise complete: ' +
-            this.chainName +
-            '/' +
-            this.chainId
-        );
-      });
-=======
+      await this._nonceManager.init(this.provider);
+      await this._txStorage.init();
       await this.loadTokens(this.tokenListSource, this.tokenListType);
       this._ready = true;
       this._initializing = false;
->>>>>>> ea84d2b9
     }
     return;
   }
