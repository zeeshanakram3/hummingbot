--- conflicted
+++ resolved
@@ -298,14 +298,6 @@
                 response.status = MQTT_STATUS_CODE.ERROR
                 response.msg = 'No strategy is currently running!'
                 return response
-<<<<<<< HEAD
-            res = call_sync(
-                self._hb_app.strategy_status_json(),
-                loop=self._ev_loop,
-                timeout=timeout
-            )
-            response.msg = res if res is not None else ''
-=======
             if self._hb_app.strategy_name != "pure_market_making":
                 self._ev_loop.call_soon_threadsafe(
                     self._hb_app.status
@@ -317,7 +309,6 @@
                     timeout=timeout
                 )
                 response.msg = res if res is not None else ''
->>>>>>> 48ea6c05
         except asyncio.exceptions.TimeoutError:
             response.msg = f'Hummingbot status command timed out after {timeout} seconds'
             response.status = MQTT_STATUS_CODE.ERROR
